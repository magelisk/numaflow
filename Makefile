--- conflicted
+++ resolved
@@ -17,8 +17,8 @@
 DOCKER_PUSH?=false
 DOCKER_BUILD_ARGS?=
 IMAGE_NAMESPACE?=quay.io/numaproj
-VERSION?=v1.1.7
-BASE_VERSION:=v1.1.7
+VERSION?=latest
+BASE_VERSION:=latest
 
 override LDFLAGS += \
   -X ${PACKAGE}.version=${VERSION} \
@@ -122,12 +122,7 @@
 	$(MAKE) cleanup-e2e
 	$(MAKE) image e2eapi-image
 	$(MAKE) restart-control-plane-components
-<<<<<<< HEAD
-	kubectl -n numaflow-system delete po e2e-api-pod --ignore-not-found=true
-	cat test/manifests/e2e-api-pod.yaml |  sed 's@quay.io/numaproj/@$(IMAGE_NAMESPACE)/@' | sed 's/:latest/:$(VERSION)/' | kubectl -n numaflow-system apply -f -
-=======
 	cat test/manifests/e2e-api-pod.yaml | sed 's@quay.io/numaproj/@$(IMAGE_NAMESPACE)/@' | sed 's/:latest/:$(VERSION)/' | kubectl -n numaflow-system apply -f -
->>>>>>> 5f333610
 	go generate $(shell find ./test/$* -name '*.go')
 	go test -v -timeout 15m -count 1 --tags test -p 1 ./test/$*
 	$(MAKE) cleanup-e2e
