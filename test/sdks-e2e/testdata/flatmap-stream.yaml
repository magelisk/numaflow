apiVersion: numaflow.numaproj.io/v1alpha1
kind: Pipeline
metadata:
  name: flatmap-stream
spec:
  vertices:
    - name: in
      source:
        http: {}
    - name: go-split
      partitions: 3
      metadata:
        annotations:
          numaflow.numaproj.io/map-stream: "true"
      limits:
        readBatchSize: 1
      scale:
        min: 1
      udf:
        container:
          # Split input message into an array with comma, see https://github.com/numaproj/numaflow-go/tree/main/pkg/mapstreamer/examples/flatmap_stream
          image: quay.io/numaio/numaflow-go/map-flatmap-stream:stable
          imagePullPolicy: Always
    - name: go-udsink
      scale:
        min: 1
      sink:
        udsink:
          container:
            # https://github.com/numaproj/numaflow-go/tree/main/pkg/sinker/examples/log
            image: quay.io/numaio/numaflow-go/sink-log:stable
            imagePullPolicy: Always
    - name: go-udsink-2
      scale:
        min: 1
      sink:
        udsink:
          container:
            # https://github.com/numaproj/numaflow-go/tree/main/pkg/sinker/examples/log
            image: quay.io/numaio/numaflow-go/sink-log:stable
            imagePullPolicy: Always
    - name: python-split
      partitions: 3
      metadata:
        annotations:
          numaflow.numaproj.io/map-stream: "true"
      limits:
        readBatchSize: 1
      scale:
        min: 1
      udf:
        container:
          args:
            - python
            - example.py
          # Split input message into an array with comma, https://github.com/numaproj/numaflow-python/tree/main/examples/mapstream/flatmap_stream
<<<<<<< HEAD
          image: quay.io/numaio/numaflow-python/map-flatmap-stream:v0.6.0
=======
          image: quay.io/numaio/numaflow-python/map-flatmap-stream:stable
          imagePullPolicy: Always
>>>>>>> 5f333610
    - name: python-udsink
      scale:
        min: 1
      sink:
        udsink:
          container:
            args:
              - python
              - example.py
            # https://github.com/numaproj/numaflow-python/tree/main/examples/sink/log
<<<<<<< HEAD
            image: quay.io/numaio/numaflow-python/sink-log:v0.6.0
=======
            image: quay.io/numaio/numaflow-python/sink-log:stable
            imagePullPolicy: Always
>>>>>>> 5f333610
    - name: java-split
      partitions: 3
      metadata:
        annotations:
          numaflow.numaproj.io/map-stream: "true"
      limits:
        readBatchSize: 1
      scale:
        min: 1
      udf:
        container:
          # Split input message into an array with comma, see https://github.com/numaproj/numaflow-java/tree/main/examples/src/main/java/io/numaproj/numaflow/examples/mapstream/flatmapstream
          image: quay.io/numaio/numaflow-java/flat-map-stream:stable
          imagePullPolicy: Always
    - name: java-udsink
      scale:
        min: 1
      sink:
        udsink:
          container:
            # https://github.com/numaproj/numaflow-java/tree/main/examples/src/main/java/io/numaproj/numaflow/examples/sink/simple
            image: quay.io/numaio/numaflow-java/simple-sink:stable
            imagePullPolicy: Always
  edges:
    - from: in
      to: go-split
    - from: go-split
      to: go-udsink
    - from: go-split
      to: go-udsink-2
    - from: in
      to: python-split
    - from: python-split
      to: python-udsink
    - from: in
      to: java-split
    - from: java-split
      to: java-udsink<|MERGE_RESOLUTION|>--- conflicted
+++ resolved
@@ -54,12 +54,8 @@
             - python
             - example.py
           # Split input message into an array with comma, https://github.com/numaproj/numaflow-python/tree/main/examples/mapstream/flatmap_stream
-<<<<<<< HEAD
-          image: quay.io/numaio/numaflow-python/map-flatmap-stream:v0.6.0
-=======
           image: quay.io/numaio/numaflow-python/map-flatmap-stream:stable
           imagePullPolicy: Always
->>>>>>> 5f333610
     - name: python-udsink
       scale:
         min: 1
@@ -70,12 +66,8 @@
               - python
               - example.py
             # https://github.com/numaproj/numaflow-python/tree/main/examples/sink/log
-<<<<<<< HEAD
-            image: quay.io/numaio/numaflow-python/sink-log:v0.6.0
-=======
             image: quay.io/numaio/numaflow-python/sink-log:stable
             imagePullPolicy: Always
->>>>>>> 5f333610
     - name: java-split
       partitions: 3
       metadata:
