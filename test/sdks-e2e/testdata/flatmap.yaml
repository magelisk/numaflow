--- conflicted
+++ resolved
@@ -33,12 +33,8 @@
             - python
             - example.py
           # Split input message into an array with comma, https://github.com/numaproj/numaflow-python/tree/main/examples/map/flatmap
-<<<<<<< HEAD
-          image: quay.io/numaio/numaflow-python/map-flatmap:v0.6.0
-=======
           image: quay.io/numaio/numaflow-python/map-flatmap:stable
           imagePullPolicy: Always
->>>>>>> 5f333610
     - name: python-udsink
       scale:
         min: 1
@@ -49,12 +45,8 @@
             - python
             - example.py
             # https://github.com/numaproj/numaflow-python/tree/main/examples/sink/log
-<<<<<<< HEAD
-            image: quay.io/numaio/numaflow-python/sink-log:v0.6.0
-=======
             image: quay.io/numaio/numaflow-python/sink-log:stable
             imagePullPolicy: Always
->>>>>>> 5f333610
     - name: java-split
       scale:
         min: 1
