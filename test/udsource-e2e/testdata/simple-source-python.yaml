apiVersion: numaflow.numaproj.io/v1alpha1
kind: Pipeline
metadata:
  name: simple-source-python
spec:
  vertices:
    - name: in
      source:
        udsource:
          container:
            # A simple user-defined source for e2e testing
<<<<<<< HEAD
            # See https://github.com/numaproj/numaflow-python/tree/main/examples/source
            image: quay.io/numaio/numaflow-python/simple-source:v0.6.0
=======
            # See https://github.com/numaproj/numaflow-python/tree/main/examples/source/simple-source
            image: quay.io/numaio/numaflow-python/simple-source:stable
>>>>>>> 5f333610
            imagePullPolicy: Always
      limits:
        readBatchSize: 500
    - name: out
      sink:
        log: {}
  edges:
    - from: in
      to: out<|MERGE_RESOLUTION|>--- conflicted
+++ resolved
@@ -9,13 +9,8 @@
         udsource:
           container:
             # A simple user-defined source for e2e testing
-<<<<<<< HEAD
-            # See https://github.com/numaproj/numaflow-python/tree/main/examples/source
-            image: quay.io/numaio/numaflow-python/simple-source:v0.6.0
-=======
             # See https://github.com/numaproj/numaflow-python/tree/main/examples/source/simple-source
             image: quay.io/numaio/numaflow-python/simple-source:stable
->>>>>>> 5f333610
             imagePullPolicy: Always
       limits:
         readBatchSize: 500
