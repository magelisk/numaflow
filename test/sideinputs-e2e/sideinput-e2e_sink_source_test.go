//go:build test

/*
Copyright 2022 The Numaproj Authors.

Licensed under the Apache License, Version 2.0 (the "License");
you may not use this file except in compliance with the License.
You may obtain a copy of the License at

    http://www.apache.org/licenses/LICENSE-2.0

Unless required by applicable law or agreed to in writing, software
distributed under the License is distributed on an "AS IS" BASIS,
WITHOUT WARRANTIES OR CONDITIONS OF ANY KIND, either express or implied.
See the License for the specific language governing permissions and
limitations under the License.
*/

package sideinput_e2e

import (
<<<<<<< HEAD
=======
	"os"
	"strings"
>>>>>>> 5f333610
	"testing"
	"time"

	"github.com/stretchr/testify/suite"

	. "github.com/numaproj/numaflow/test/fixtures"
)

type SideInputUDSSuite struct {
	E2ESuite
}

func (s *SideInputUDSSuite) setUpTests(pipeLineFile string) *When {
	w := s.Given().Pipeline(pipeLineFile).When().CreatePipelineAndWait()
	w.Expect().VertexPodsRunning()
	return w
}

func (s *SideInputUDSSuite) TestSinkWithSideInput() {

	// the side inputs feature is not supported with redis ISBSVC
	if strings.ToUpper(os.Getenv("ISBSVC")) == "REDIS" {
		s.T().SkipNow()
	}

	w := s.setUpTests("@testdata/sideinput_sink.yaml")
	defer w.DeletePipelineAndWait()
	w.Expect().SinkContains("redis-uds", "e2e-even", SinkCheckWithTimeout(2*time.Minute))

}

func (s *SideInputUDSSuite) TestSourceWithSideInput() {

	// the side inputs feature is not supported with redis ISBSVC
	if strings.ToUpper(os.Getenv("ISBSVC")) == "REDIS" {
		s.T().SkipNow()
	}

	w := s.setUpTests("@testdata/sideinput_source.yaml")
	defer w.DeletePipelineAndWait()
	w.Expect().SinkContains("redis-uds", "e2e-even", SinkCheckWithTimeout(2*time.Minute))

}

func TestSideInputUDSSuite(t *testing.T) {
	suite.Run(t, new(SideInputUDSSuite))
}<|MERGE_RESOLUTION|>--- conflicted
+++ resolved
@@ -19,11 +19,8 @@
 package sideinput_e2e
 
 import (
-<<<<<<< HEAD
-=======
 	"os"
 	"strings"
->>>>>>> 5f333610
 	"testing"
 	"time"
 
