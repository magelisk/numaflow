apiVersion: v1
kind: ServiceAccount
metadata:
  name: numaflow-server-sa
---
apiVersion: rbac.authorization.k8s.io/v1
kind: Role
metadata:
  labels:
    app.kubernetes.io/component: numaflow-ux
    app.kubernetes.io/name: numaflow-ux
    app.kubernetes.io/part-of: numaflow
  name: numaflow-server-role
rules:
- apiGroups:
  - numaflow.numaproj.io
  resources:
  - interstepbufferservices
  - interstepbufferservices/finalizers
  - interstepbufferservices/status
  - pipelines
  - pipelines/finalizers
  - pipelines/status
  - vertices
  - vertices/finalizers
  - vertices/status
  - vertices/scale
  verbs:
  - create
  - delete
  - deletecollection
  - get
  - list
  - patch
  - update
  - watch
- apiGroups:
  - ""
  resources:
  - events
  - pods
  - pods/log
  - pods/exec
  - configmaps
  - services
  - persistentvolumeclaims
  verbs:
  - get
  - list
  - watch
- apiGroups:
  - apps
  resources:
  - deployments
  - statefulsets
  verbs:
  - get
  - list
  - watch
- apiGroups:
  - metrics.k8s.io
  resources:
  - pods
  verbs:
  - get
  - list
  - watch
---
apiVersion: rbac.authorization.k8s.io/v1
kind: Role
metadata:
  labels:
    app.kubernetes.io/component: numaflow-ux
    app.kubernetes.io/name: numaflow-ux
    app.kubernetes.io/part-of: numaflow
  name: numaflow-server-secrets-role
rules:
- apiGroups:
  - ""
  resources:
  - secrets
  verbs:
  - get
  - list
  - watch
  - update
---
apiVersion: rbac.authorization.k8s.io/v1
kind: RoleBinding
metadata:
  labels:
    app.kubernetes.io/component: numaflow-ux
    app.kubernetes.io/name: numaflow-ux
    app.kubernetes.io/part-of: numaflow
  name: numaflow-server-binding
roleRef:
  apiGroup: rbac.authorization.k8s.io
  kind: Role
  name: numaflow-server-role
subjects:
- kind: ServiceAccount
  name: numaflow-server-sa
---
apiVersion: rbac.authorization.k8s.io/v1
kind: RoleBinding
metadata:
  labels:
    app.kubernetes.io/component: numaflow-ux
    app.kubernetes.io/name: numaflow-ux
    app.kubernetes.io/part-of: numaflow
  name: numaflow-server-secrets-binding
roleRef:
  apiGroup: rbac.authorization.k8s.io
  kind: Role
  name: numaflow-server-secrets-role
subjects:
- kind: ServiceAccount
  name: numaflow-server-sa
---
apiVersion: v1
data:
  namespaced: "true"
  server.disable.auth: "true"
kind: ConfigMap
metadata:
  name: numaflow-cmd-params-config
---
apiVersion: v1
data:
  admin.enabled: "true"
kind: ConfigMap
metadata:
  name: numaflow-server-local-user-config
---
apiVersion: v1
data:
  rbac-conf.yaml: |
    policy.default: role:readonly
    # The scopes field controls which authentication scopes to examine during rbac enforcement.
    # We can have multiple scopes, and the first scope that matches with the policy will be used.
    # The default value is "groups", which means that the groups field of the user's token will be examined
    # The other possible value is "email", which means that the email field of the user's token will be examined
    # It can be provided as a comma-separated list, e.g "groups,email,username"
    policy.scopes: groups,email,username
  rbac-policy.csv: |
    # Policies go here
    p, role:admin, *, *, *
    p, role:readonly, *, *, GET
    # Groups go here
    # g, admin, role:admin
    # g, my-github-org:my-github-team, role:readonly
kind: ConfigMap
metadata:
  name: numaflow-server-rbac-config
---
apiVersion: v1
kind: Secret
metadata:
  name: numaflow-server-secrets
type: Opaque
---
apiVersion: v1
kind: Service
metadata:
  name: numaflow-server
spec:
  ports:
  - port: 8443
    targetPort: 8443
  selector:
    app.kubernetes.io/component: numaflow-ux
    app.kubernetes.io/name: numaflow-ux
    app.kubernetes.io/part-of: numaflow
  type: ClusterIP
---
apiVersion: apps/v1
kind: Deployment
metadata:
  name: numaflow-server
spec:
  replicas: 1
  selector:
    matchLabels:
      app.kubernetes.io/component: numaflow-ux
      app.kubernetes.io/name: numaflow-ux
      app.kubernetes.io/part-of: numaflow
  template:
    metadata:
      labels:
        app.kubernetes.io/component: numaflow-ux
        app.kubernetes.io/name: numaflow-ux
        app.kubernetes.io/part-of: numaflow
    spec:
      containers:
      - args:
        - server
        env:
        - name: NAMESPACE
          valueFrom:
            fieldRef:
              fieldPath: metadata.namespace
        - name: NUMAFLOW_SERVER_INSECURE
          valueFrom:
            configMapKeyRef:
              key: server.insecure
              name: numaflow-cmd-params-config
              optional: true
        - name: NUMAFLOW_SERVER_PORT_NUMBER
          valueFrom:
            configMapKeyRef:
              key: server.port
              name: numaflow-cmd-params-config
              optional: true
        - name: NUMAFLOW_SERVER_NAMESPACED
          valueFrom:
            configMapKeyRef:
              key: namespaced
              name: numaflow-cmd-params-config
              optional: true
        - name: NUMAFLOW_SERVER_MANAGED_NAMESPACE
          valueFrom:
            configMapKeyRef:
              key: managed.namespace
              name: numaflow-cmd-params-config
              optional: true
        - name: NUMAFLOW_SERVER_BASE_HREF
          valueFrom:
            configMapKeyRef:
              key: server.base.href
              name: numaflow-cmd-params-config
              optional: true
        - name: NUMAFLOW_SERVER_READONLY
          valueFrom:
            configMapKeyRef:
              key: server.readonly
              name: numaflow-cmd-params-config
              optional: true
        - name: NUMAFLOW_SERVER_DISABLE_AUTH
          valueFrom:
            configMapKeyRef:
              key: server.disable.auth
              name: numaflow-cmd-params-config
              optional: true
        - name: NUMAFLOW_SERVER_DEX_SERVER_ADDR
          valueFrom:
            configMapKeyRef:
              key: server.dex.server
              name: numaflow-cmd-params-config
              optional: true
        - name: NUMAFLOW_SERVER_ADDRESS
          valueFrom:
            configMapKeyRef:
              key: server.address
              name: numaflow-cmd-params-config
              optional: true
        image: quay.io/numaproj/numaflow:v1.1.7
        imagePullPolicy: Always
        livenessProbe:
          httpGet:
            path: /livez
            port: 8443
            scheme: HTTPS
          initialDelaySeconds: 3
          periodSeconds: 3
        name: main
        resources:
          limits:
            cpu: 500m
            memory: 1024Mi
          requests:
            cpu: 100m
            memory: 200Mi
        volumeMounts:
        - mountPath: /ui/build/runtime-env.js
          name: env-volume
          subPath: runtime-env.js
        - mountPath: /ui/build/index.html
          name: env-volume
          subPath: index.html
        - mountPath: /etc/numaflow
          name: rbac-config
      initContainers:
      - args:
        - server-init
        env:
        - name: NUMAFLOW_SERVER_BASE_HREF
          valueFrom:
            configMapKeyRef:
              key: server.base.href
              name: numaflow-cmd-params-config
              optional: true
        image: quay.io/numaproj/numaflow:v1.1.7
        imagePullPolicy: Always
        name: server-init
        volumeMounts:
        - mountPath: /opt/numaflow
          name: env-volume
      - args:
        - server-secrets-init
        env:
        - name: NAMESPACE
          valueFrom:
            fieldRef:
              fieldPath: metadata.namespace
<<<<<<< HEAD
        image: quay.io/numaproj/numaflow:v1.1.7
=======
        image: quay.io/numaproj/numaflow:latest
>>>>>>> 5f333610
        imagePullPolicy: Always
        name: server-secrets-init
      securityContext:
        runAsNonRoot: true
        runAsUser: 9737
      serviceAccountName: numaflow-server-sa
      volumes:
      - emptyDir: {}
        name: env-volume
      - configMap:
          name: numaflow-server-rbac-config
        name: rbac-config<|MERGE_RESOLUTION|>--- conflicted
+++ resolved
@@ -302,11 +302,7 @@
           valueFrom:
             fieldRef:
               fieldPath: metadata.namespace
-<<<<<<< HEAD
         image: quay.io/numaproj/numaflow:v1.1.7
-=======
-        image: quay.io/numaproj/numaflow:latest
->>>>>>> 5f333610
         imagePullPolicy: Always
         name: server-secrets-init
       securityContext:
