--- conflicted
+++ resolved
@@ -252,9 +252,6 @@
               key: server.address
               name: numaflow-cmd-params-config
               optional: true
-<<<<<<< HEAD
-        image: quay.io/numaproj/numaflow:v1.1.7
-=======
         - name: NUMAFLOW_SERVER_CORS_ALLOWED_ORIGINS
           valueFrom:
             configMapKeyRef:
@@ -262,7 +259,6 @@
               name: numaflow-cmd-params-config
               optional: true
         image: quay.io/numaproj/numaflow:latest
->>>>>>> 88b89bc0
         imagePullPolicy: Always
         livenessProbe:
           httpGet:
@@ -298,7 +294,7 @@
               key: server.base.href
               name: numaflow-cmd-params-config
               optional: true
-        image: quay.io/numaproj/numaflow:v1.1.7
+        image: quay.io/numaproj/numaflow:latest
         imagePullPolicy: Always
         name: server-init
         volumeMounts:
@@ -311,9 +307,6 @@
           valueFrom:
             fieldRef:
               fieldPath: metadata.namespace
-<<<<<<< HEAD
-        image: quay.io/numaproj/numaflow:v1.1.7
-=======
         - name: NUMAFLOW_SERVER_DISABLE_AUTH
           valueFrom:
             configMapKeyRef:
@@ -321,7 +314,6 @@
               name: numaflow-cmd-params-config
               optional: true
         image: quay.io/numaproj/numaflow:latest
->>>>>>> 88b89bc0
         imagePullPolicy: Always
         name: server-secrets-init
       securityContext:
