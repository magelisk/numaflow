apiVersion: kustomize.config.k8s.io/v1beta1
kind: Kustomization

resources:
  - crds/full
  - shared-config
  - controller-manager
  - numaflow-server
  - dex

images:
  - name: quay.io/numaproj/numaflow
    newTag: v1.1.7

<<<<<<< HEAD
patchesStrategicMerge:
  - |-
    apiVersion: apps/v1
    kind: Deployment
    metadata:
      name: numaflow-controller
    spec:
      template:
        spec:
          containers:
            - name: controller-manager
              env:
                - name: NUMAFLOW_IMAGE
                  value: quay.io/numaproj/numaflow:v1.1.7
=======
patches:
  - patch: |-
      apiVersion: apps/v1
      kind: Deployment
      metadata:
        name: numaflow-controller
      spec:
        template:
          spec:
            containers:
              - name: controller-manager
                env:
                  - name: NUMAFLOW_IMAGE
                    value: quay.io/numaproj/numaflow:latest
>>>>>>> 88b89bc0
<|MERGE_RESOLUTION|>--- conflicted
+++ resolved
@@ -10,24 +10,8 @@
 
 images:
   - name: quay.io/numaproj/numaflow
-    newTag: v1.1.7
+    newTag: latest
 
-<<<<<<< HEAD
-patchesStrategicMerge:
-  - |-
-    apiVersion: apps/v1
-    kind: Deployment
-    metadata:
-      name: numaflow-controller
-    spec:
-      template:
-        spec:
-          containers:
-            - name: controller-manager
-              env:
-                - name: NUMAFLOW_IMAGE
-                  value: quay.io/numaproj/numaflow:v1.1.7
-=======
 patches:
   - patch: |-
       apiVersion: apps/v1
@@ -41,5 +25,4 @@
               - name: controller-manager
                 env:
                   - name: NUMAFLOW_IMAGE
-                    value: quay.io/numaproj/numaflow:latest
->>>>>>> 88b89bc0
+                    value: quay.io/numaproj/numaflow:latest