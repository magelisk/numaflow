--- conflicted
+++ resolved
@@ -215,11 +215,7 @@
 		s.daemonClientsCache.Add(pl.GetDaemonServiceURL(), daemonClient)
 	}
 
-<<<<<<< HEAD
-	partitionBufferLengths, partitionAvailableBufferLengths, totalBufferLength, totalCurrentPending, err := getBufferInfos(ctx, key, daemonClient, pl, vertex)
-=======
 	partitionBufferLengths, partitionAvailableBufferLengths, totalBufferLength, totalCurrentPending, err := getBufferInfos(ctx, daemonClient, pl, vertex)
->>>>>>> 5f333610
 	if err != nil {
 		err := fmt.Errorf("error while fetching buffer info, %w", err)
 		return err
@@ -511,10 +507,6 @@
 
 func getBufferInfos(
 	ctx context.Context,
-<<<<<<< HEAD
-	key string,
-=======
->>>>>>> 5f333610
 	d *daemonclient.DaemonClient,
 	pl *dfv1.Pipeline,
 	vertex *dfv1.Vertex,
