/*
Copyright 2022 The Numaproj Authors.

Licensed under the Apache License, Version 2.0 (the "License");
you may not use this file except in compliance with the License.
You may obtain a copy of the License at

    http://www.apache.org/licenses/LICENSE-2.0

Unless required by applicable law or agreed to in writing, software
distributed under the License is distributed on an "AS IS" BASIS,
WITHOUT WARRANTIES OR CONDITIONS OF ANY KIND, either express or implied.
See the License for the specific language governing permissions and
limitations under the License.
*/

package pipeline

import (
	"context"
	"testing"

	"github.com/goccy/go-json"
	"github.com/stretchr/testify/assert"
	"go.uber.org/zap/zaptest"
	appv1 "k8s.io/api/apps/v1"
	batchv1 "k8s.io/api/batch/v1"
	corev1 "k8s.io/api/core/v1"
	"k8s.io/apimachinery/pkg/api/resource"
	metav1 "k8s.io/apimachinery/pkg/apis/meta/v1"
	"k8s.io/apimachinery/pkg/labels"
	"k8s.io/client-go/kubernetes/scheme"
	"k8s.io/client-go/tools/record"
	"k8s.io/utils/ptr"
	"sigs.k8s.io/controller-runtime/pkg/client"
	"sigs.k8s.io/controller-runtime/pkg/client/fake"
	"sigs.k8s.io/controller-runtime/pkg/controller/controllerutil"

	dfv1 "github.com/numaproj/numaflow/pkg/apis/numaflow/v1alpha1"
	"github.com/numaproj/numaflow/pkg/reconciler"
)

const (
	testNamespace          = "test-ns"
	testVersion            = "6.2.6"
	testImage              = "test-image"
	testSImage             = "test-s-image"
	testRedisExporterImage = "test-r-exporter-image"
	testFlowImage          = "test-d-iamge"
)

var (
	testNativeRedisIsbSvc = &dfv1.InterStepBufferService{
		ObjectMeta: metav1.ObjectMeta{
			Namespace: testNamespace,
			Name:      dfv1.DefaultISBSvcName,
		},
		Spec: dfv1.InterStepBufferServiceSpec{
			Redis: &dfv1.RedisBufferService{
				Native: &dfv1.NativeRedis{
					Version: testVersion,
				},
			},
		},
	}

	fakeGlobalISBSvcConfig = &reconciler.ISBSvcConfig{
		Redis: &reconciler.RedisConfig{
			Versions: []reconciler.RedisVersion{
				{
					Version:            testVersion,
					RedisImage:         testImage,
					SentinelImage:      testSImage,
					RedisExporterImage: testRedisExporterImage,
				},
			},
		},
	}
	fakeIsbSvcConfig = dfv1.BufferServiceConfig{
		Redis: &dfv1.RedisConfig{
			URL:         "xxx",
			SentinelURL: "xxxxxxx",
			MasterName:  "mymaster",
			User:        "test-user",
			Password: &corev1.SecretKeySelector{
				LocalObjectReference: corev1.LocalObjectReference{
					Name: "test-name",
				},
				Key: "test-key",
			},
			SentinelPassword: &corev1.SecretKeySelector{
				LocalObjectReference: corev1.LocalObjectReference{
					Name: "test-name",
				},
				Key: "test-key",
			},
		},
	}
)

func init() {
	_ = dfv1.AddToScheme(scheme.Scheme)
	_ = appv1.AddToScheme(scheme.Scheme)
	_ = corev1.AddToScheme(scheme.Scheme)
	_ = batchv1.AddToScheme(scheme.Scheme)
}

func Test_NewReconciler(t *testing.T) {
	cl := fake.NewClientBuilder().Build()
	r := NewReconciler(cl, scheme.Scheme, reconciler.FakeGlobalConfig(t, fakeGlobalISBSvcConfig), testFlowImage, zaptest.NewLogger(t).Sugar(), record.NewFakeRecorder(64))
	_, ok := r.(*pipelineReconciler)
	assert.True(t, ok)
}

func Test_reconcile(t *testing.T) {
	t.Run("test reconcile", func(t *testing.T) {
		cl := fake.NewClientBuilder().Build()
		ctx := context.TODO()
		testIsbSvc := testNativeRedisIsbSvc.DeepCopy()
		testIsbSvc.Status.MarkConfigured()
		testIsbSvc.Status.MarkDeployed()
		err := cl.Create(ctx, testIsbSvc)
		assert.Nil(t, err)
		r := &pipelineReconciler{
			client:   cl,
			scheme:   scheme.Scheme,
			config:   reconciler.FakeGlobalConfig(t, fakeGlobalISBSvcConfig),
			image:    testFlowImage,
			logger:   zaptest.NewLogger(t).Sugar(),
			recorder: record.NewFakeRecorder(64),
		}
		testObj := testPipeline.DeepCopy()
		_, err = r.reconcile(ctx, testObj)
		assert.NoError(t, err)
		vertices := &dfv1.VertexList{}
		selector, _ := labels.Parse(dfv1.KeyPipelineName + "=" + testObj.Name)
		err = r.client.List(ctx, vertices, &client.ListOptions{Namespace: testNamespace, LabelSelector: selector})
		assert.NoError(t, err)
		assert.Equal(t, 3, len(vertices.Items))
		jobs := &batchv1.JobList{}
		err = r.client.List(ctx, jobs, &client.ListOptions{Namespace: testNamespace, LabelSelector: selector})
		assert.NoError(t, err)
		assert.Equal(t, 1, len(jobs.Items))
	})
}

func Test_reconcileEvents(t *testing.T) {

	fakeConfig := reconciler.FakeGlobalConfig(t, fakeGlobalISBSvcConfig)
	t.Run("test reconcile - invalid name", func(t *testing.T) {
		cl := fake.NewClientBuilder().Build()
		ctx := context.TODO()
		testIsbSvc := testNativeRedisIsbSvc.DeepCopy()
		testIsbSvc.Status.MarkConfigured()
		testIsbSvc.Status.MarkDeployed()
		err := cl.Create(ctx, testIsbSvc)
		assert.Nil(t, err)
		r := &pipelineReconciler{
			client:   cl,
			scheme:   scheme.Scheme,
			config:   fakeConfig,
			image:    testFlowImage,
			logger:   zaptest.NewLogger(t).Sugar(),
			recorder: record.NewFakeRecorder(64),
		}
		testObj := testPipeline.DeepCopy()
		testObj.Status.Phase = "Paused"
		_, err = r.reconcile(ctx, testObj)
		assert.NoError(t, err)
		testObj.Name = "very-very-very-loooooooooooooooooooooooooooooooooooong"
		_, err = r.reconcile(ctx, testObj)
		assert.Error(t, err)
		events := getEvents(r)
		assert.Contains(t, events, "Normal UpdatePipelinePhase Updated pipeline phase from Paused to Running")
		assert.Contains(t, events, "Warning ReconcilePipelineFailed Failed to reconcile pipeline: the length of the pipeline name plus the vertex name is over the max limit. (very-very-very-loooooooooooooooooooooooooooooooooooong-input), [must be no more than 63 characters]")
	})

	t.Run("test reconcile - duplicate vertex", func(t *testing.T) {
		cl := fake.NewClientBuilder().Build()
		ctx := context.TODO()
		testIsbSvc := testNativeRedisIsbSvc.DeepCopy()
		testIsbSvc.Status.MarkConfigured()
		testIsbSvc.Status.MarkDeployed()
		err := cl.Create(ctx, testIsbSvc)
		assert.Nil(t, err)
		r := &pipelineReconciler{
			client:   cl,
			scheme:   scheme.Scheme,
			config:   fakeConfig,
			image:    testFlowImage,
			logger:   zaptest.NewLogger(t).Sugar(),
			recorder: record.NewFakeRecorder(64),
		}
		testObj := testPipeline.DeepCopy()
		_, err = r.reconcile(ctx, testObj)
		assert.NoError(t, err)
		testObj.Spec.Vertices = append(testObj.Spec.Vertices, dfv1.AbstractVertex{Name: "input", Source: &dfv1.Source{}})
		_, err = r.reconcile(ctx, testObj)
		assert.Error(t, err)
		events := getEvents(r)
		assert.Contains(t, events, "Warning ReconcilePipelineFailed Failed to reconcile pipeline: duplicate vertex name \"input\"")
	})
}

func Test_buildVertices(t *testing.T) {
	r := buildVertices(testPipeline)
	assert.Equal(t, 3, len(r))
	_, existing := r[testPipeline.Name+"-"+testPipeline.Spec.Vertices[0].Name]
	assert.True(t, existing)
	assert.Equal(t, testPipeline.Spec.Watermark.MaxDelay, r[testPipeline.Name+"-"+testPipeline.Spec.Vertices[0].Name].Spec.Watermark.MaxDelay)
}

func Test_buildReducesVertices(t *testing.T) {
	pl := testReducePipeline.DeepCopy()
	pl.Spec.Vertices[1].UDF.GroupBy.Keyed = true
	pl.Spec.Vertices[1].Partitions = ptr.To[int32](2)
	r := buildVertices(pl)
	assert.Equal(t, 6, len(r))
	_, existing := r[pl.Name+"-"+pl.Spec.Vertices[1].Name]
	assert.True(t, existing)
	assert.Equal(t, int32(2), *r[pl.Name+"-"+pl.Spec.Vertices[1].Name].Spec.Replicas)
}

func Test_pauseAndResumePipeline(t *testing.T) {

	t.Run("test normal pipeline", func(t *testing.T) {
		cl := fake.NewClientBuilder().Build()
		ctx := context.TODO()
		testIsbSvc := testNativeRedisIsbSvc.DeepCopy()
		testIsbSvc.Status.MarkConfigured()
		testIsbSvc.Status.MarkDeployed()
		err := cl.Create(ctx, testIsbSvc)
		assert.Nil(t, err)
		r := &pipelineReconciler{
			client:   cl,
			scheme:   scheme.Scheme,
			config:   reconciler.FakeGlobalConfig(t, fakeGlobalISBSvcConfig),
			image:    testFlowImage,
			logger:   zaptest.NewLogger(t).Sugar(),
			recorder: record.NewFakeRecorder(64),
		}
		testObj := testPipeline.DeepCopy()
<<<<<<< HEAD
		testObj.Spec.Vertices[0].Scale.Min = pointer.Int32(3)
=======
		testObj.Spec.Vertices[0].Scale.Min = ptr.To[int32](3)
>>>>>>> 5f333610
		_, err = r.reconcile(ctx, testObj)
		assert.NoError(t, err)
		_, err = r.pausePipeline(ctx, testObj)
		assert.NoError(t, err)
		v, err := r.findExistingVertices(ctx, testObj)
		assert.NoError(t, err)
		assert.Equal(t, int32(0), *v[testObj.Name+"-"+testObj.Spec.Vertices[0].Name].Spec.Replicas)
		assert.NotNil(t, testObj.Annotations[dfv1.KeyPauseTimestamp])
		testObj.Annotations[dfv1.KeyPauseTimestamp] = ""
		_, err = r.resumePipeline(ctx, testObj)
		assert.NoError(t, err)
		v, err = r.findExistingVertices(ctx, testObj)
		assert.NoError(t, err)
		// when auto-scaling is enabled, while resuming the pipeline, instead of setting the replicas to Scale.Min,
		// we set it to one and let auto-scaling to scale up
		assert.Equal(t, int32(1), *v[testObj.Name+"-"+testObj.Spec.Vertices[0].Name].Spec.Replicas)
		assert.NoError(t, err)
	})

	t.Run("test reduce pipeline", func(t *testing.T) {
		cl := fake.NewClientBuilder().Build()
		ctx := context.TODO()
		testIsbSvc := testNativeRedisIsbSvc.DeepCopy()
		testIsbSvc.Status.MarkConfigured()
		testIsbSvc.Status.MarkDeployed()
		err := cl.Create(ctx, testIsbSvc)
		assert.Nil(t, err)
		r := &pipelineReconciler{
			client:   cl,
			scheme:   scheme.Scheme,
			config:   reconciler.FakeGlobalConfig(t, fakeGlobalISBSvcConfig),
			image:    testFlowImage,
			logger:   zaptest.NewLogger(t).Sugar(),
			recorder: record.NewFakeRecorder(64),
		}
		testObj := testReducePipeline.DeepCopy()
		_, err = r.reconcile(ctx, testObj)
		assert.NoError(t, err)
		_, err = r.pausePipeline(ctx, testObj)
		assert.NoError(t, err)
		_, err = r.findExistingVertices(ctx, testObj)
		assert.NoError(t, err)
		assert.NotNil(t, testObj.Annotations[dfv1.KeyPauseTimestamp])
		testObj.Annotations[dfv1.KeyPauseTimestamp] = ""
		_, err = r.resumePipeline(ctx, testObj)
		assert.NoError(t, err)
		v, err := r.findExistingVertices(ctx, testObj)
		assert.NoError(t, err)
		// reduce UDFs are not autoscalable thus they are scaled manually back to their partition count
		assert.Equal(t, int32(2), *v[testObj.Name+"-"+testObj.Spec.Vertices[2].Name].Spec.Replicas)
		assert.NoError(t, err)
	})
}

func Test_copyVertexLimits(t *testing.T) {
	pl := testPipeline.DeepCopy()
	v := pl.Spec.Vertices[0].DeepCopy()
	copyVertexLimits(pl, v)
	assert.NotNil(t, v.Limits)
	assert.Equal(t, int64(dfv1.DefaultReadBatchSize), int64(*v.Limits.ReadBatchSize))
	one := uint64(1)
	limitJson := `{"readTimeout": "2s"}`
	var pipelineLimit dfv1.PipelineLimits
	err := json.Unmarshal([]byte(limitJson), &pipelineLimit)
	assert.NoError(t, err)
	pipelineLimit.ReadBatchSize = &one
	pl.Spec.Limits = &pipelineLimit
	v1 := new(dfv1.AbstractVertex)
	copyVertexLimits(pl, v1)
	assert.NotNil(t, v1.Limits)
	assert.Equal(t, int64(one), int64(*v1.Limits.ReadBatchSize))
	assert.Equal(t, "2s", v1.Limits.ReadTimeout.Duration.String())
	two := uint64(2)
	vertexLimitJson := `{"readTimeout": "3s"}`
	var vertexLimit dfv1.VertexLimits
	err = json.Unmarshal([]byte(vertexLimitJson), &vertexLimit)
	assert.NoError(t, err)
	v.Limits = &vertexLimit
	v.Limits.ReadBatchSize = &two
	copyVertexLimits(pl, v)
	assert.Equal(t, two, *v.Limits.ReadBatchSize)
	assert.Equal(t, "3s", v.Limits.ReadTimeout.Duration.String())
}

func Test_copyEdges(t *testing.T) {
	t.Run("test copy map", func(t *testing.T) {
		pl := testPipeline.DeepCopy()
		edges := []dfv1.Edge{{From: "input", To: "p1"}}
		result := copyEdges(pl, edges)
		for _, e := range result {
			assert.NotNil(t, e.ToVertexLimits)
			assert.Equal(t, int64(dfv1.DefaultBufferLength), int64(*e.ToVertexLimits.BufferMaxLength))
		}
		onethouand := uint64(1000)
		eighty := uint32(80)
		pl.Spec.Limits = &dfv1.PipelineLimits{BufferMaxLength: &onethouand, BufferUsageLimit: &eighty}
		result = copyEdges(pl, edges)
		for _, e := range result {
			assert.NotNil(t, e.ToVertexLimits)
			assert.NotNil(t, e.ToVertexLimits.BufferMaxLength)
			assert.NotNil(t, e.ToVertexLimits.BufferUsageLimit)
		}

		twothouand := uint64(2000)
		pl.Spec.Vertices[2].Limits = &dfv1.VertexLimits{BufferMaxLength: &twothouand}
		edges = []dfv1.Edge{{From: "p1", To: "output"}}
		result = copyEdges(pl, edges)
		for _, e := range result {
			assert.NotNil(t, e.ToVertexLimits)
			assert.NotNil(t, e.ToVertexLimits.BufferMaxLength)
			assert.Equal(t, twothouand, *e.ToVertexLimits.BufferMaxLength)
			assert.NotNil(t, e.ToVertexLimits.BufferUsageLimit)
			assert.Equal(t, eighty, *e.ToVertexLimits.BufferUsageLimit)
		}
	})

	t.Run("test copy reduce", func(t *testing.T) {
		pl := testReducePipeline.DeepCopy()
		edges := []dfv1.Edge{{From: "p1", To: "p2"}}
		result := copyEdges(pl, edges)
		assert.Equal(t, 1, len(result))
		assert.Equal(t, "p1", result[0].From)
		assert.Equal(t, "p2", result[0].To)
		assert.NotNil(t, result[0].ToVertexLimits)
		assert.Equal(t, int64(dfv1.DefaultBufferLength), int64(*result[0].ToVertexLimits.BufferMaxLength))
		assert.Equal(t, int32(2), *result[0].ToVertexPartitionCount)
		assert.Equal(t, int32(1), *result[0].FromVertexPartitionCount)

		edges = []dfv1.Edge{{From: "p2", To: "p3"}}
		result = copyEdges(pl, edges)
		assert.Equal(t, 1, len(result))
		assert.Equal(t, "p2", result[0].From)
		assert.Equal(t, "p3", result[0].To)
		assert.Equal(t, int32(1), *result[0].ToVertexPartitionCount)
		assert.Equal(t, int32(2), *result[0].FromVertexPartitionCount)
	})

}

func Test_buildISBBatchJob(t *testing.T) {
	t.Run("test build ISB batch job", func(t *testing.T) {
		j := buildISBBatchJob(testPipeline, testFlowImage, fakeIsbSvcConfig, "subcmd", []string{"sss"}, "test")
		assert.Equal(t, 1, len(j.Spec.Template.Spec.Containers))
		assert.True(t, len(j.Spec.Template.Spec.Containers[0].Args) > 0)
		assert.Contains(t, j.Name, testPipeline.Name+"-test-")
		envNames := []string{}
		for _, e := range j.Spec.Template.Spec.Containers[0].Env {
			envNames = append(envNames, e.Name)
		}
		assert.Contains(t, envNames, dfv1.EnvISBSvcRedisPassword)
		assert.Contains(t, envNames, dfv1.EnvISBSvcRedisSentinelURL)
		assert.Contains(t, envNames, dfv1.EnvISBSvcSentinelMaster)
		assert.Contains(t, envNames, dfv1.EnvISBSvcRedisSentinelPassword)
		assert.Contains(t, envNames, dfv1.EnvISBSvcRedisUser)
		assert.Contains(t, envNames, dfv1.EnvISBSvcRedisURL)
	})

	t.Run("test build ISB batch job with pipeline overrides", func(t *testing.T) {
		resources := corev1.ResourceRequirements{
			Limits: corev1.ResourceList{
				"memory": resource.MustParse("256Mi"),
			},
		}
		env := corev1.EnvVar{Name: "my-env-name", Value: "my-env-value"}
		podLabels := map[string]string{"my-label-name": "my-label-value"}
		podAnnotations := map[string]string{"my-annotation-name": "my-annotation-value"}
		ttlSecondsAfterFinished := int32(600)
		backoffLimit := int32(50)
		nodeSelector := map[string]string{"my-node-selector-name": "my-node-selector-value"}
		priority := int32(100)
		toleration := corev1.Toleration{
			Key:      "my-toleration-key",
			Operator: "Equal",
			Value:    "my-toleration-value",
			Effect:   "NoSchedule",
		}
		pl := testPipeline.DeepCopy()
		pl.Spec.Templates = &dfv1.Templates{
			JobTemplate: &dfv1.JobTemplate{
				TTLSecondsAfterFinished: &ttlSecondsAfterFinished,
				BackoffLimit:            &backoffLimit,
				ContainerTemplate: &dfv1.ContainerTemplate{
					Resources: resources,
					Env:       []corev1.EnvVar{env},
					SecurityContext: &corev1.SecurityContext{
						Privileged: ptr.To[bool](false),
					},
				},
				AbstractPodTemplate: dfv1.AbstractPodTemplate{
					Metadata: &dfv1.Metadata{
						Annotations: podAnnotations,
						Labels:      podLabels,
					},
					NodeSelector:      nodeSelector,
					Tolerations:       []corev1.Toleration{toleration},
					PriorityClassName: "my-priority-class-name",
					Priority:          &priority,
				},
			},
		}
		j := buildISBBatchJob(pl, testFlowImage, fakeIsbSvcConfig, "subcmd", []string{"sss"}, "test")
		assert.Equal(t, 1, len(j.Spec.Template.Spec.Containers))
		assert.Equal(t, j.Spec.Template.Spec.Containers[0].Resources, resources)
		assert.Greater(t, len(j.Spec.Template.Spec.Containers[0].Env), 1)
		assert.Contains(t, j.Spec.Template.Spec.Containers[0].Env, env)
		assert.NotNil(t, j.Spec.Template.Spec.Containers[0].SecurityContext)
		assert.NotNil(t, j.Spec.Template.Spec.Containers[0].SecurityContext.Privileged)
		assert.False(t, *j.Spec.Template.Spec.Containers[0].SecurityContext.Privileged)
		assert.Equal(t, j.Spec.Template.Labels["my-label-name"], podLabels["my-label-name"])
		assert.Equal(t, j.Spec.Template.Annotations["my-annotation-name"], podAnnotations["my-annotation-name"])
		assert.NotNil(t, j.Spec.TTLSecondsAfterFinished)
		assert.Equal(t, *j.Spec.TTLSecondsAfterFinished, ttlSecondsAfterFinished)
		assert.NotNil(t, j.Spec.BackoffLimit)
		assert.Equal(t, *j.Spec.BackoffLimit, backoffLimit)
		assert.Equal(t, j.Spec.Template.Spec.NodeSelector["my-node-selector-name"], nodeSelector["my-node-selector-name"])
		assert.NotNil(t, j.Spec.Template.Spec.Priority)
		assert.Equal(t, *j.Spec.Template.Spec.Priority, priority)
		assert.Contains(t, j.Spec.Template.Spec.Tolerations, toleration)
		assert.Equal(t, j.Spec.Template.Spec.PriorityClassName, "my-priority-class-name")
	})
}

func Test_needsUpdate(t *testing.T) {
	testObj := testPipeline.DeepCopy()
	assert.True(t, needsUpdate(nil, testObj))
	assert.False(t, needsUpdate(testPipeline, testObj))
	controllerutil.AddFinalizer(testObj, finalizerName)
	assert.True(t, needsUpdate(testPipeline, testObj))
	testobj1 := testObj.DeepCopy()
	assert.False(t, needsUpdate(testObj, testobj1))
}

func Test_cleanupBuffers(t *testing.T) {
	cl := fake.NewClientBuilder().Build()
	ctx := context.TODO()
	r := &pipelineReconciler{
		client: cl,
		scheme: scheme.Scheme,
		config: reconciler.FakeGlobalConfig(t, fakeGlobalISBSvcConfig),
		image:  testFlowImage,
		logger: zaptest.NewLogger(t).Sugar(),
	}

	t.Run("test create cleanup buffer job no isbsvc", func(t *testing.T) {
		testObj := testPipeline.DeepCopy()
		assert.Equal(t, 2, len(testObj.GetAllBuffers()))
		err := r.cleanUpBuffers(ctx, testObj, zaptest.NewLogger(t).Sugar())
		assert.NoError(t, err)
		selector, _ := labels.Parse(dfv1.KeyPipelineName + "=" + testObj.Name)
		jobs := &batchv1.JobList{}
		err = r.client.List(ctx, jobs, &client.ListOptions{Namespace: testNamespace, LabelSelector: selector})
		assert.NoError(t, err)
		assert.Equal(t, 0, len(jobs.Items))
	})

	t.Run("test create cleanup buffer job with isbsvc", func(t *testing.T) {
		testObj := testPipeline.DeepCopy()
		testIsbSvc := testNativeRedisIsbSvc.DeepCopy()
		testIsbSvc.Status.MarkConfigured()
		testIsbSvc.Status.MarkDeployed()
		err := cl.Create(ctx, testIsbSvc)
		assert.Nil(t, err)
		err = r.cleanUpBuffers(ctx, testObj, zaptest.NewLogger(t).Sugar())
		assert.NoError(t, err)
		selector, _ := labels.Parse(dfv1.KeyPipelineName + "=" + testObj.Name)
		jobs := &batchv1.JobList{}
		err = r.client.List(ctx, jobs, &client.ListOptions{Namespace: testNamespace, LabelSelector: selector})
		assert.NoError(t, err)
		assert.Equal(t, 1, len(jobs.Items))
		assert.Contains(t, jobs.Items[0].Name, "cln")
		assert.Equal(t, 0, len(jobs.Items[0].OwnerReferences))
	})
}

func TestCreateOrUpdateDaemon(t *testing.T) {
	cl := fake.NewClientBuilder().Build()
	ctx := context.TODO()
	r := &pipelineReconciler{
		client:   cl,
		scheme:   scheme.Scheme,
		config:   reconciler.FakeGlobalConfig(t, fakeGlobalISBSvcConfig),
		image:    testFlowImage,
		logger:   zaptest.NewLogger(t).Sugar(),
		recorder: record.NewFakeRecorder(64),
	}

	t.Run("test create or update service", func(t *testing.T) {
		testObj := testPipeline.DeepCopy()
		err := r.createOrUpdateDaemonService(ctx, testObj)
		assert.NoError(t, err)
		svcList := corev1.ServiceList{}
		err = cl.List(context.Background(), &svcList)
		assert.NoError(t, err)
		assert.Len(t, svcList.Items, 1)
		assert.Equal(t, "test-pl-daemon-svc", svcList.Items[0].Name)
	})

	t.Run("test create or update deployment", func(t *testing.T) {
		testObj := testPipeline.DeepCopy()
		err := r.createOrUpdateDaemonDeployment(ctx, testObj, fakeIsbSvcConfig)
		assert.NoError(t, err)
		deployList := appv1.DeploymentList{}
		err = cl.List(context.Background(), &deployList)
		assert.NoError(t, err)
		assert.Len(t, deployList.Items, 1)
		assert.Equal(t, "test-pl-daemon", deployList.Items[0].Name)
	})
}

func Test_createOrUpdateSIMDeployments(t *testing.T) {
	cl := fake.NewClientBuilder().Build()
	ctx := context.TODO()
	r := &pipelineReconciler{
		client:   cl,
		scheme:   scheme.Scheme,
		config:   reconciler.FakeGlobalConfig(t, fakeGlobalISBSvcConfig),
		image:    testFlowImage,
		logger:   zaptest.NewLogger(t).Sugar(),
		recorder: record.NewFakeRecorder(64),
	}

	t.Run("no side inputs", func(t *testing.T) {
		err := r.createOrUpdateSIMDeployments(ctx, testPipeline, fakeIsbSvcConfig)
		assert.NoError(t, err)
		deployList := appv1.DeploymentList{}
		err = cl.List(context.Background(), &deployList, &client.ListOptions{Namespace: testNamespace, LabelSelector: labels.SelectorFromSet(labels.Set{dfv1.KeyComponent: dfv1.ComponentSideInputManager})})
		assert.NoError(t, err)
		assert.Len(t, deployList.Items, 0)
	})

	t.Run("one side input", func(t *testing.T) {
		testObj := testPipeline.DeepCopy()
		testObj.Spec.SideInputs = []dfv1.SideInput{
			{
				Name: "s1",
				Container: &dfv1.Container{
					Image: "test",
				},
				Trigger: &dfv1.SideInputTrigger{
					Schedule: "1 * * * *",
				},
			},
		}
		err := r.createOrUpdateSIMDeployments(ctx, testObj, fakeIsbSvcConfig)
		assert.NoError(t, err)
		deployList := appv1.DeploymentList{}
		err = cl.List(context.Background(), &deployList, &client.ListOptions{Namespace: testNamespace, LabelSelector: labels.SelectorFromSet(labels.Set{dfv1.KeyComponent: dfv1.ComponentSideInputManager})})
		assert.NoError(t, err)
		assert.Len(t, deployList.Items, 1)
		assert.Equal(t, testObj.GetSideInputsManagerDeploymentName("s1"), deployList.Items[0].Name)
	})

	t.Run("two side inputs", func(t *testing.T) {
		testObj := testPipeline.DeepCopy()
		testObj.Spec.SideInputs = []dfv1.SideInput{
			{
				Name: "s1",
				Container: &dfv1.Container{
					Image: "test",
				},
				Trigger: &dfv1.SideInputTrigger{
					Schedule: "1 * * * *",
				},
			},
			{
				Name: "s2",
				Container: &dfv1.Container{
					Image: "test",
				},
				Trigger: &dfv1.SideInputTrigger{
					Schedule: "1 * * * *",
				},
			},
		}
		err := r.createOrUpdateSIMDeployments(ctx, testObj, fakeIsbSvcConfig)
		assert.NoError(t, err)
		deployList := appv1.DeploymentList{}
		err = cl.List(context.Background(), &deployList, &client.ListOptions{Namespace: testNamespace, LabelSelector: labels.SelectorFromSet(labels.Set{dfv1.KeyComponent: dfv1.ComponentSideInputManager})})
		assert.NoError(t, err)
		assert.Len(t, deployList.Items, 2)
		assert.Equal(t, testObj.GetSideInputsManagerDeploymentName("s1"), deployList.Items[0].Name)
		assert.Equal(t, testObj.GetSideInputsManagerDeploymentName("s2"), deployList.Items[1].Name)
	})

	t.Run("update side inputs", func(t *testing.T) {
		testObj := testPipeline.DeepCopy()
		testObj.Spec.SideInputs = []dfv1.SideInput{
			{
				Name: "s1",
				Container: &dfv1.Container{
					Image: "test",
				},
				Trigger: &dfv1.SideInputTrigger{
					Schedule: "1 * * * *",
				},
			},
		}
		err := r.createOrUpdateSIMDeployments(ctx, testObj, fakeIsbSvcConfig)
		assert.NoError(t, err)
		testObj.Spec.SideInputs[0].Name = "s2"
		err = r.createOrUpdateSIMDeployments(ctx, testObj, fakeIsbSvcConfig)
		assert.NoError(t, err)
		deployList := appv1.DeploymentList{}
		err = cl.List(context.Background(), &deployList, &client.ListOptions{Namespace: testNamespace, LabelSelector: labels.SelectorFromSet(labels.Set{dfv1.KeyComponent: dfv1.ComponentSideInputManager})})
		assert.NoError(t, err)
		assert.Len(t, deployList.Items, 1)
		assert.Equal(t, testObj.GetSideInputsManagerDeploymentName("s2"), deployList.Items[0].Name)
	})
}

func getEvents(reconciler *pipelineReconciler) []string {
	c := reconciler.recorder.(*record.FakeRecorder).Events
	close(c)
	events := make([]string, len(c))
	for msg := range c {
		events = append(events, msg)
	}
	return events
}<|MERGE_RESOLUTION|>--- conflicted
+++ resolved
@@ -240,11 +240,7 @@
 			recorder: record.NewFakeRecorder(64),
 		}
 		testObj := testPipeline.DeepCopy()
-<<<<<<< HEAD
-		testObj.Spec.Vertices[0].Scale.Min = pointer.Int32(3)
-=======
 		testObj.Spec.Vertices[0].Scale.Min = ptr.To[int32](3)
->>>>>>> 5f333610
 		_, err = r.reconcile(ctx, testObj)
 		assert.NoError(t, err)
 		_, err = r.pausePipeline(ctx, testObj)
