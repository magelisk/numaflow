--- conflicted
+++ resolved
@@ -106,8 +106,6 @@
 	Name:      "ack_time_total",
 	Help:      "Processing times of acks for jetstream",
 	Buckets:   prometheus.ExponentialBucketsRange(100, 60000000*2, 10),
-<<<<<<< HEAD
-=======
 }, []string{"buffer"})
 
 // isbDedupCount is used to indicate the number of messages that are duplicate
@@ -115,5 +113,4 @@
 	Subsystem: "isb_jetstream",
 	Name:      "dedup_total",
 	Help:      "Total number of jetstream dedup",
->>>>>>> 5f333610
 }, []string{"buffer"})