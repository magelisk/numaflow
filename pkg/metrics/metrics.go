/*
Copyright 2022 The Numaproj Authors.

Licensed under the Apache License, Version 2.0 (the "License");
you may not use this file except in compliance with the License.
You may obtain a copy of the License at

    http://www.apache.org/licenses/LICENSE-2.0

Unless required by applicable law or agreed to in writing, software
distributed under the License is distributed on an "AS IS" BASIS,
WITHOUT WARRANTIES OR CONDITIONS OF ANY KIND, either express or implied.
See the License for the specific language governing permissions and
limitations under the License.
*/

package metrics

import (
	"github.com/prometheus/client_golang/prometheus"
	"github.com/prometheus/client_golang/prometheus/promauto"
)

const (
	LabelPipeline           = "pipeline"
	LabelVertex             = "vertex"
	LabelVertexReplicaIndex = "replica"
	LabelVertexType         = "vertex_type"
	LabelPartitionName      = "partition_name"

	LabelReason = "reason"
)

// Generic forwarder metrics
var (
	// ReadMessagesCount is used to indicate the number of total messages read
	ReadMessagesCount = promauto.NewCounterVec(prometheus.CounterOpts{
		Subsystem: "forwarder",
		Name:      "read_total",
		Help:      "Total number of Messages Read",
	}, []string{LabelVertex, LabelPipeline, LabelVertexType, LabelVertexReplicaIndex, LabelPartitionName})

	// ReadDataMessagesCount is used to indicate the number of data messages read
	ReadDataMessagesCount = promauto.NewCounterVec(prometheus.CounterOpts{
		Subsystem: "forwarder",
		Name:      "data_read_total",
		Help:      "Total number of Data Messages Read",
	}, []string{LabelVertex, LabelPipeline, LabelVertexType, LabelVertexReplicaIndex, LabelPartitionName})

	// ReadBytesCount is to indicate the number of bytes read
	ReadBytesCount = promauto.NewCounterVec(prometheus.CounterOpts{
		Subsystem: "forwarder",
		Name:      "read_bytes_total",
		Help:      "Total number of bytes read",
	}, []string{LabelVertex, LabelPipeline, LabelVertexType, LabelVertexReplicaIndex, LabelPartitionName})

	// ReadMessagesError is used to indicate the number of errors messages read
	ReadMessagesError = promauto.NewCounterVec(prometheus.CounterOpts{
		Subsystem: "forwarder",
		Name:      "read_error_total",
		Help:      "Total number of Read Errors",
	}, []string{LabelVertex, LabelPipeline, LabelVertexType, LabelVertexReplicaIndex, LabelPartitionName})

	// WriteMessagesCount is used to indicate the number of messages written
	WriteMessagesCount = promauto.NewCounterVec(prometheus.CounterOpts{
		Subsystem: "forwarder",
		Name:      "write_total",
		Help:      "Total number of Messages Written",
	}, []string{LabelVertex, LabelPipeline, LabelVertexType, LabelVertexReplicaIndex, LabelPartitionName})

	// WriteBytesCount is to indicate the number of bytes written
	WriteBytesCount = promauto.NewCounterVec(prometheus.CounterOpts{
		Subsystem: "forwarder",
		Name:      "write_bytes_total",
		Help:      "Total number of bytes written",
	}, []string{LabelVertex, LabelPipeline, LabelVertexType, LabelVertexReplicaIndex, LabelPartitionName})

	// WriteMessagesError is used to indicate the number of errors messages written
	WriteMessagesError = promauto.NewCounterVec(prometheus.CounterOpts{
		Subsystem: "forwarder",
		Name:      "write_error_total",
		Help:      "Total number of Write Errors",
	}, []string{LabelVertex, LabelPipeline, LabelVertexType, LabelVertexReplicaIndex, LabelPartitionName})

	// DropMessagesCount is used to indicate the number of messages dropped
	DropMessagesCount = promauto.NewCounterVec(prometheus.CounterOpts{
		Subsystem: "forwarder",
		Name:      "drop_total",
		Help:      "Total number of Messages Dropped",
	}, []string{LabelVertex, LabelPipeline, LabelVertexType, LabelVertexReplicaIndex, LabelPartitionName})

	// DropBytesCount is to indicate the number of bytes dropped
	DropBytesCount = promauto.NewCounterVec(prometheus.CounterOpts{
		Subsystem: "forwarder",
		Name:      "drop_bytes_total",
		Help:      "Total number of Bytes Dropped",
	}, []string{LabelVertex, LabelPipeline, LabelVertexType, LabelVertexReplicaIndex, LabelPartitionName})

	// AckMessagesCount is used to indicate the number of  messages acknowledged
	AckMessagesCount = promauto.NewCounterVec(prometheus.CounterOpts{
		Subsystem: "forwarder",
		Name:      "ack_total",
		Help:      "Total number of Messages Acknowledged",
	}, []string{LabelVertex, LabelPipeline, LabelVertexType, LabelVertexReplicaIndex, LabelPartitionName})

	// AckMessageError is used to indicate the errors in the number of  messages acknowledged
	AckMessageError = promauto.NewCounterVec(prometheus.CounterOpts{
		Subsystem: "forwarder",
		Name:      "ack_error_total",
		Help:      "Total number of Acknowledged Errors",
	}, []string{LabelVertex, LabelPipeline, LabelVertexType, LabelVertexReplicaIndex, LabelPartitionName})

	// UDFError is used to indicate the number of UDF errors
	UDFError = promauto.NewCounterVec(prometheus.CounterOpts{
		Subsystem: "forwarder",
		Name:      "udf_error_total",
		Help:      "Total number of UDF Errors",
	}, []string{LabelVertex, LabelPipeline, LabelVertexType, LabelVertexReplicaIndex})

	// PlatformError is used to indicate the number of Internal/Platform errors
	PlatformError = promauto.NewCounterVec(prometheus.CounterOpts{
		Subsystem: "forwarder",
		Name:      "platform_error_total",
		Help:      "Total number of platform Errors",
	}, []string{LabelVertex, LabelPipeline, LabelVertexType, LabelVertexReplicaIndex})

	// ForwardAChunkProcessingTime is a histogram to Observe forwardAChunk Processing times as a whole
	ForwardAChunkProcessingTime = promauto.NewHistogramVec(prometheus.HistogramOpts{
		Subsystem: "forwarder",
		Name:      "forward_chunk_processing_time",
		Help:      "Processing times of the entire forward a chunk (100 microseconds to 20 minutes)",
		Buckets:   prometheus.ExponentialBucketsRange(100, 60000000*20, 10),
	}, []string{LabelVertex, LabelPipeline, LabelVertexType, LabelVertexReplicaIndex})

	// UDFProcessingTime is a histogram to Observe UDF Processing times as a whole
	UDFProcessingTime = promauto.NewHistogramVec(prometheus.HistogramOpts{
		Subsystem: "forwarder",
		Name:      "udf_processing_time",
		Help:      "Processing times of UDF (100 microseconds to 15 minutes)",
		Buckets:   prometheus.ExponentialBucketsRange(100, 60000000*15, 10),
	}, []string{LabelVertex, LabelPipeline, LabelVertexType, LabelVertexReplicaIndex})

	// ConcurrentUDFProcessingTime is a histogram to Observe UDF Processing times as a whole
	ConcurrentUDFProcessingTime = promauto.NewHistogramVec(prometheus.HistogramOpts{
		Subsystem: "forwarder",
		Name:      "concurrent_udf_processing_time",
		Help:      "Processing times of Concurrent UDF (100 microseconds to 20 minutes)",
		Buckets:   prometheus.ExponentialBucketsRange(100, 60000000*20, 10),
	}, []string{LabelVertex, LabelPipeline, LabelVertexType, LabelVertexReplicaIndex})

	// UDFReadMessagesCount is used to indicate the number of messages read by UDF
	UDFReadMessagesCount = promauto.NewCounterVec(prometheus.CounterOpts{
		Subsystem: "forwarder",
		Name:      "udf_read_total",
		Help:      "Total number of Messages Read by UDF",
	}, []string{LabelVertex, LabelPipeline, LabelVertexType, LabelVertexReplicaIndex, LabelPartitionName})

	// UDFWriteMessagesCount is used to indicate the number of messages written by UDF
	UDFWriteMessagesCount = promauto.NewCounterVec(prometheus.CounterOpts{
		Subsystem: "forwarder",
		Name:      "udf_write_total",
		Help:      "Total number of Messages Written by UDF",
	}, []string{LabelVertex, LabelPipeline, LabelVertexType, LabelVertexReplicaIndex, LabelPartitionName})
)

// Source forwarder specific metrics
var (
	// SourceTransformerError is used to indicate the number of source transformer errors
	SourceTransformerError = promauto.NewCounterVec(prometheus.CounterOpts{
		Subsystem: "source_forwarder",
		Name:      "transformer_error_total",
		Help:      "Total number of source transformer Errors",
	}, []string{LabelVertex, LabelPipeline, LabelVertexReplicaIndex, LabelPartitionName})

	// SourceTransformerProcessingTime is a histogram to Observe Source Transformer Processing times as a whole
	SourceTransformerProcessingTime = promauto.NewHistogramVec(prometheus.HistogramOpts{
		Subsystem: "source_forwarder",
		Name:      "transformer_processing_time",
		Help:      "Processing times of source transformer (100 microseconds to 15 minutes)",
		Buckets:   prometheus.ExponentialBucketsRange(100, 60000000*15, 10),
	}, []string{LabelVertex, LabelPipeline, LabelVertexReplicaIndex, LabelPartitionName})

	// SourceTransformerConcurrentProcessingTime is a histogram to Observe Source Transformer Processing times as a whole
	SourceTransformerConcurrentProcessingTime = promauto.NewHistogramVec(prometheus.HistogramOpts{
		Subsystem: "source_forwarder",
		Name:      "concurrent_transformer_processing_time",
		Help:      "Processing times of Concurrent source transformer (100 microseconds to 20 minutes)",
		Buckets:   prometheus.ExponentialBucketsRange(100, 60000000*20, 10),
	}, []string{LabelVertex, LabelPipeline, LabelVertexReplicaIndex, LabelPartitionName})

	// SourceTransformerReadMessagesCount is used to indicate the number of messages read by source transformer
	SourceTransformerReadMessagesCount = promauto.NewCounterVec(prometheus.CounterOpts{
		Subsystem: "source_forwarder",
		Name:      "transformer_read_total",
		Help:      "Total number of Messages Read by source transformer",
	}, []string{LabelVertex, LabelPipeline, LabelVertexReplicaIndex, LabelPartitionName})

	// SourceTransformerWriteMessagesCount is used to indicate the number of messages written by source transformer
	SourceTransformerWriteMessagesCount = promauto.NewCounterVec(prometheus.CounterOpts{
		Subsystem: "source_forwarder",
		Name:      "transformer_write_total",
		Help:      "Total number of Messages Written by source transformer",
	}, []string{LabelVertex, LabelPipeline, LabelVertexReplicaIndex, LabelPartitionName})
)

// Reduce forwarder specific metrics
var (
	// ReduceDroppedMessagesCount is used to indicate the number of messages dropped
	ReduceDroppedMessagesCount = promauto.NewCounterVec(prometheus.CounterOpts{
		Subsystem: "reduce_data_forward",
		Name:      "dropped_total",
		Help:      "Total number of Messages Dropped",
	}, []string{LabelVertex, LabelPipeline, LabelVertexReplicaIndex, LabelReason})

	// PBQWriteErrorCount is used to indicate the number of errors while writing to pbq
	PBQWriteErrorCount = promauto.NewCounterVec(prometheus.CounterOpts{
		Subsystem: "reduce_pbq",
		Name:      "write_error_total",
		Help:      "Total number of PBQ Write Errors",
	}, []string{LabelVertex, LabelPipeline, LabelVertexReplicaIndex})

	// PBQWriteMessagesCount is used to indicate the number of messages written to pbq
	PBQWriteMessagesCount = promauto.NewCounterVec(prometheus.CounterOpts{
		Subsystem: "reduce_pbq",
		Name:      "write_total",
		Help:      "Total number of Messages Written to PBQ",
	}, []string{LabelVertex, LabelPipeline, LabelVertexReplicaIndex})

	// PBQWriteTime pbq write latency
	PBQWriteTime = promauto.NewHistogramVec(prometheus.HistogramOpts{
		Subsystem: "reduce_pbq",
		Name:      "write_time",
		Help:      "Entry write time (1 to 5000 microseconds)",
		Buckets:   prometheus.ExponentialBucketsRange(1, 5000, 5),
	}, []string{LabelPipeline, LabelVertex, LabelVertexReplicaIndex})

	// ReduceProcessTime reduce ForwardTask processing latency
	ReduceProcessTime = promauto.NewHistogramVec(prometheus.HistogramOpts{
		Subsystem: "reduce_pnf",
		Name:      "process_time",
		Help:      "Reduce process time (1 to 1200000 milliseconds)",
		Buckets:   prometheus.ExponentialBucketsRange(1, 1200000, 5),
	}, []string{LabelVertex, LabelPipeline, LabelVertexReplicaIndex})

	// ReduceForwardTime is used to indicate the time it took to forward the writeMessages
	ReduceForwardTime = promauto.NewHistogramVec(prometheus.HistogramOpts{
		Subsystem: "reduce_pnf",
		Name:      "forward_time",
		Help:      "Reduce forward time (1 to 100000 microseconds)",
		Buckets:   prometheus.ExponentialBucketsRange(1, 100000, 5),
	}, []string{LabelPipeline, LabelVertex, LabelVertexReplicaIndex})

	// ReducePartitionsInFlight is used to indicate the partitions in flight
	ReducePartitionsInFlight = promauto.NewGaugeVec(prometheus.GaugeOpts{
		Subsystem: "reduce_pnf",
		Name:      "partitions_inflight",
		Help:      "Total number of partitions in flight",
	}, []string{LabelVertex, LabelPipeline, LabelVertexReplicaIndex})
<<<<<<< HEAD
=======

	// ActiveWindowsCount is used to indicate the number of active windows
	ActiveWindowsCount = promauto.NewGaugeVec(prometheus.GaugeOpts{
		Subsystem: "reduce",
		Name:      "active_windows",
		Help:      "Total number of active windows",
	}, []string{LabelVertex, LabelPipeline, LabelVertexReplicaIndex})

	// ClosedWindowsCount is used to indicate the number of closed windows
	ClosedWindowsCount = promauto.NewGaugeVec(prometheus.GaugeOpts{
		Subsystem: "reduce",
		Name:      "closed_windows",
		Help:      "Total number of closed windows",
	}, []string{LabelVertex, LabelPipeline, LabelVertexReplicaIndex})
>>>>>>> 5f333610
)

// Ctrl Message Metric
var (
	// CtrlMessagesCount is used to indicate the number of total ctrl messages sent.
	CtrlMessagesCount = promauto.NewCounterVec(prometheus.CounterOpts{
		Subsystem: "idlemanager",
		Name:      "ctrl_msg_total",
		Help:      "Total number of ctrl Messages sent",
	}, []string{LabelVertex, LabelPipeline, LabelVertexType, LabelVertexReplicaIndex, LabelPartitionName})
)<|MERGE_RESOLUTION|>--- conflicted
+++ resolved
@@ -256,8 +256,6 @@
 		Name:      "partitions_inflight",
 		Help:      "Total number of partitions in flight",
 	}, []string{LabelVertex, LabelPipeline, LabelVertexReplicaIndex})
-<<<<<<< HEAD
-=======
 
 	// ActiveWindowsCount is used to indicate the number of active windows
 	ActiveWindowsCount = promauto.NewGaugeVec(prometheus.GaugeOpts{
@@ -272,7 +270,6 @@
 		Name:      "closed_windows",
 		Help:      "Total number of closed windows",
 	}, []string{LabelVertex, LabelPipeline, LabelVertexReplicaIndex})
->>>>>>> 5f333610
 )
 
 // Ctrl Message Metric
