/*
Copyright 2022 The Numaproj Authors.

Licensed under the Apache License, Version 2.0 (the "License");
you may not use this file except in compliance with the License.
You may obtain a copy of the License at

    http://www.apache.org/licenses/LICENSE-2.0

Unless required by applicable law or agreed to in writing, software
distributed under the License is distributed on an "AS IS" BASIS,
WITHOUT WARRANTIES OR CONDITIONS OF ANY KIND, either express or implied.
See the License for the specific language governing permissions and
limitations under the License.
*/

package v1alpha1

import (
	"fmt"
	"time"
)

const (
	Project = "numaflow"

	// label/annotation keys.
	KeyHash             = "numaflow.numaproj.io/hash" // hash of the object
	KeyComponent        = "app.kubernetes.io/component"
	KeyPartOf           = "app.kubernetes.io/part-of"
	KeyManagedBy        = "app.kubernetes.io/managed-by"
	KeyAppName          = "app.kubernetes.io/name"
	KeyISBSvcName       = "numaflow.numaproj.io/isbsvc-name"
	KeyISBSvcType       = "numaflow.numaproj.io/isbsvc-type"
	KeyPipelineName     = "numaflow.numaproj.io/pipeline-name"
	KeyVertexName       = "numaflow.numaproj.io/vertex-name"
	KeyReplica          = "numaflow.numaproj.io/replica"
	KeySideInputName    = "numaflow.numaproj.io/side-input-name"
	KeyPauseTimestamp   = "numaflow.numaproj.io/pause-timestamp"
	KeyDefaultContainer = "kubectl.kubernetes.io/default-container"

	RemovePauseTimestampPatch = `[{"op": "remove", "path": "/metadata/annotations/numaflow.numaproj.io~1pause-timestamp"}]`

	// ID key in the header of sources like http
	KeyMetaID        = "x-numaflow-id"
	KeyMetaEventTime = "x-numaflow-event-time"

	DefaultISBSvcName = "default"

	DefaultRedisSentinelMasterName = "mymaster"
	RedisAuthSecretKey             = "redis-password" // Redis password secret key

	JetStreamServerSecretAuthKey         = "auth"                 // key for auth server secret
	JetStreamServerSecretEncryptionKey   = "encryption"           // key for encryption server secret
	JetStreamServerPrivateKeyKey         = "private-key"          // key for server private key
	JetStreamServerCertKey               = "cert"                 // key for server TLS certificate
	JetStreamServerCACertKey             = "ca-cert"              // key for server CA certificate
	JetStreamClusterPrivateKeyKey        = "cluster-private-key"  // key for server private key
	JetStreamClusterCertKey              = "cluster-cert"         // key for server TLS certificate
	JetStreamClusterCACertKey            = "cluster-ca-cert"      // key for server CA certificate
	JetStreamClientAuthSecretUserKey     = "client-auth-user"     // key for client auth user secret
	JetStreamClientAuthSecretPasswordKey = "client-auth-password" // key for client auth password secret
	JetStreamConfigMapKey                = "nats-js"              // key for nats-js.conf in the configmap

	// container names.
	CtrInit              = "init"
	CtrMain              = "numa"
	CtrUdf               = "udf"
	CtrUdsink            = "udsink"
	CtrUdsource          = "udsource"
	CtrUdtransformer     = "transformer"
	CtrUdSideInput       = "udsi"
	CtrInitSideInputs    = "init-side-inputs"
	CtrSideInputsWatcher = "side-inputs-synchronizer"

	// components
	ComponentISBSvc           = "isbsvc"
	ComponentDaemon           = "daemon"
	ComponentVertex           = "vertex"
	ComponentJob              = "job"
	ComponentSideInputManager = "side-inputs-manager"
	ComponentUXServer         = "numaflow-ux"

	// controllers
	ControllerISBSvc   = "isbsvc-controller"
	ControllerPipeline = "pipeline-controller"
	ControllerVertex   = "vertex-controller"

	// ENV vars
	EnvNamespace                      = "NUMAFLOW_NAMESPACE"
	EnvPipelineName                   = "NUMAFLOW_PIPELINE_NAME"
	EnvVertexName                     = "NUMAFLOW_VERTEX_NAME"
	EnvPod                            = "NUMAFLOW_POD"
	EnvReplica                        = "NUMAFLOW_REPLICA"
	EnvVertexObject                   = "NUMAFLOW_VERTEX_OBJECT"
	EnvPipelineObject                 = "NUMAFLOW_PIPELINE_OBJECT"
	EnvSideInputObject                = "NUMAFLOW_SIDE_INPUT_OBJECT"
	EnvImage                          = "NUMAFLOW_IMAGE"
	EnvImagePullPolicy                = "NUMAFLOW_IMAGE_PULL_POLICY"
	EnvISBSvcRedisSentinelURL         = "NUMAFLOW_ISBSVC_REDIS_SENTINEL_URL"
	EnvISBSvcSentinelMaster           = "NUMAFLOW_ISBSVC_REDIS_SENTINEL_MASTER"
	EnvISBSvcRedisURL                 = "NUMAFLOW_ISBSVC_REDIS_URL"
	EnvISBSvcRedisUser                = "NUMAFLOW_ISBSVC_REDIS_USER"
	EnvISBSvcRedisPassword            = "NUMAFLOW_ISBSVC_REDIS_PASSWORD"
	EnvISBSvcRedisSentinelPassword    = "NUMAFLOW_ISBSVC_REDIS_SENTINEL_PASSWORD"
	EnvISBSvcRedisClusterMaxRedirects = "NUMAFLOW_ISBSVC_REDIS_CLUSTER_MAX_REDIRECTS"
	EnvISBSvcJetStreamUser            = "NUMAFLOW_ISBSVC_JETSTREAM_USER"
	EnvISBSvcJetStreamPassword        = "NUMAFLOW_ISBSVC_JETSTREAM_PASSWORD"
	EnvISBSvcJetStreamURL             = "NUMAFLOW_ISBSVC_JETSTREAM_URL"
	EnvISBSvcJetStreamTLSEnabled      = "NUMAFLOW_ISBSVC_JETSTREAM_TLS_ENABLED"
	EnvISBSvcConfig                   = "NUMAFLOW_ISBSVC_CONFIG"
	EnvLeaderElectionDisabled         = "NUMAFLOW_LEADER_ELECTION_DISABLED"
	EnvDebug                          = "NUMAFLOW_DEBUG"
	EnvPPROF                          = "NUMAFLOW_PPROF"
	EnvHealthCheckDisabled            = "NUMAFLOW_HEALTH_CHECK_DISABLED"
	EnvGRPCMaxMessageSize             = "NUMAFLOW_GRPC_MAX_MESSAGE_SIZE"
	EnvCPURequest                     = "NUMAFLOW_CPU_REQUEST"
	EnvCPULimit                       = "NUMAFLOW_CPU_LIMIT"
	EnvMemoryRequest                  = "NUMAFLOW_MEMORY_REQUEST"
	EnvMemoryLimit                    = "NUMAFLOW_MEMORY_LIMIT"
	EnvGoDebug                        = "GODEBUG"

	PathVarRun            = "/var/run/numaflow"
	VertexMetricsPort     = 2469
	VertexMetricsPortName = "metrics"
	VertexHTTPSPort       = 8443
	VertexHTTPSPortName   = "https"
	DaemonServicePort     = 4327

	DefaultRequeueAfter = 10 * time.Second

	PathSideInputsMount = "/var/numaflow/side-inputs"

	// ISB
	DefaultBufferLength     = 30000
	DefaultBufferUsageLimit = 0.8
	DefaultReadBatchSize    = 500

	// Auto scaling
	DefaultLookbackSeconds          = 120 // Default lookback seconds for calculating avg rate and pending
	DefaultCooldownSeconds          = 90  // Default cooldown seconds after a scaling operation
	DefaultZeroReplicaSleepSeconds  = 120 // Default sleep time in seconds after scaling down to 0, before peeking
	DefaultMaxReplicas              = 50  // Default max replicas
	DefaultTargetProcessingSeconds  = 20  // Default targeted time in seconds to finish processing all the pending messages for a source
	DefaultTargetBufferAvailability = 50  // Default targeted percentage of buffer availability
	DefaultReplicasPerScale         = 2   // Default maximum replicas to be scaled up or down at once

	// Default persistent buffer queue options
	DefaultPBQChannelBufferSize = 100             // Default channel size in int (what should be right value?)
	DefaultPBQReadTimeout       = 1 * time.Second // Default read timeout for pbq
	DefaultPBQReadBatchSize     = 100             // Default read batch size for pbq

	// PVC mount path for PBQ
	PathPBQMount = "/var/numaflow/pbq"

	// Default WAL options
	DefaultWALSyncDuration            = 30 * time.Second       // Default sync duration for pbq
	DefaultWALMaxSyncSize             = 5 * 1024 * 1024        // Default size to wait for an explicit sync
	DefaultSegmentWALPath             = PathPBQMount + "/wals" // Default segment wal path
	DefaultWALSegmentRotationDuration = 60 * time.Second       // Default segment rotation duration
	DefaultWALSegmentSize             = 30 * 1024 * 1024       // Default segment size

	// Default GC-events WAL options
	DefaultGCEventsWALRotationDuration    = 60 * time.Second         // Default rotation duration for the GC tracker
	DefaultGCEventsWALEventsPath          = PathPBQMount + "/events" // Default store path for operations
	DefaultGCEventsWALSyncDuration        = 30 * time.Second         // Default sync duration for the GC tracker
	DefaultGCEventsWALRotationEventsCount = 3000                     // Default rotation events count for the GC tracker

	// Default WAL Compactor options
	DefaultWALCompactorSyncDuration = 30 * time.Second               // Default sync duration for the compactor
	DefaultWALCompactorMaxFileSize  = 30 * 1024 * 1024               // Default max file size for the compactor
	DefaultWALCompactionDuration    = 60 * time.Second               // Default compaction duration
	DefaultCompactWALPath           = PathPBQMount + "/compact-wals" // Default compaction wal path

	// Default Pnf options
	DefaultPnfBatchSize     = 100         // Default flush batch size for pnf
	DefaultPnfFlushDuration = time.Second // Default flush duration for pnf

	// DefaultKeyForNonKeyedData Default key for non keyed stream
	DefaultKeyForNonKeyedData = "NON_KEYED_STREAM"

	// KeysDelimitter is the delimitter used to join keys
	KeysDelimitter = ":"

	// UDF map streaming
	MapUdfStreamKey = "numaflow.numaproj.io/map-stream"
<<<<<<< HEAD
	MapUdfBatchKey  = "numaflow.numaproj.io/map-batch"
=======

	// Pipeline health status
	PipelineStatusHealthy   = "healthy"
	PipelineStatusUnknown   = "unknown"
	PipelineStatusCritical  = "critical"
	PipelineStatusWarning   = "warning"
	PipelineStatusInactive  = "inactive"
	PipelineStatusDeleting  = "deleting"
	PipelineStatusUnhealthy = "unhealthy"
>>>>>>> 5f333610
)

var (
	MessageTagDrop = fmt.Sprintf("%U__DROP__", '\\') // U+005C__DROP__
	MessageTagAll  = fmt.Sprintf("%U__ALL__", '\\')  // U+005C__ALL__
)<|MERGE_RESOLUTION|>--- conflicted
+++ resolved
@@ -184,9 +184,7 @@
 
 	// UDF map streaming
 	MapUdfStreamKey = "numaflow.numaproj.io/map-stream"
-<<<<<<< HEAD
 	MapUdfBatchKey  = "numaflow.numaproj.io/map-batch"
-=======
 
 	// Pipeline health status
 	PipelineStatusHealthy   = "healthy"
@@ -196,7 +194,6 @@
 	PipelineStatusInactive  = "inactive"
 	PipelineStatusDeleting  = "deleting"
 	PipelineStatusUnhealthy = "unhealthy"
->>>>>>> 5f333610
 )
 
 var (
